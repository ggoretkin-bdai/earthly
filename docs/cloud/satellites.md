# Earthly Satellites

This feature is part of the Earthly Satellites paid plan.

{% hint style='danger' %}
##### Important

This feature is currently in **Beta** stage

* The feature may break or change significantly in future versions of Earthly.
* Give us feedback on
  * [Slack](https://earthly.dev/slack)
  * [GitHub issues](https://github.com/earthly/earthly/issues)
  * [Emailing support](mailto:support+satellite@earthly.dev)
{% endhint %}

Earthly Satellites are [remote runner](../remote-runners.md) instances managed by the Earthly team. They allow you to perform builds in the cloud, while retaining cache between runs.

When using Earthly Satellites, even though the build executes remotely, the following pieces of functionality are still available:

* Build logs are streamed to your local machine in real-time, just as if you were running the build locally
* Outputs (images and artifacts) resulting from the build, if any, are transferred back to your local machine
* Commands under `LOCALLY` execute on your local machine
* Secrets available locally, including Docker/Podman credentials are passed to the satellite whenever needed by the build
* Any images to be pushed are pushed directly from the satellite, using any Docker/Podman credentials available on the local system.

![Satellite workflow](./img/satellite-workflow.png)

Earthly Satellite instances come with their own cache volume. This means that performing builds repeatedly on the same satellite will result in faster builds. This can be especially useful when using Satellites from a sandboxed CI environment, where cache from previous builds would not otherwise be available. Below is a comparison with Earthly's [Shared remote cache features](../remote-caching.md).

| Cache characteristic | Satellite | Shared Cache |
| --- | --- | --- |
| Storage location | Satellite | A container registry of your choice |
| Proximity to compute | ✅ Same machine | ❌ Performing upload/download is required |
| Just works, no configuration necessary | ✅ Yes | ❌ Requires experimentation with the various settings |
| Concurrent access | ✅ Yes | 🟡 Concurrent read access only |
| Retains entire cache of the build | ✅ Yes | ❌ Usually no, due to prohibitive upload time |
| Retains cache for multiple historical builds | ✅ Yes | ❌ No, only one build retained |
| Cache mounts (`RUN --mount type=cache` and `CACHE`) included | ✅ Yes | ❌ No |

## Benefits

Typical use cases for Earthly Satellites include:

* Speeding up CI builds in sandboxed CI environments such as GitHub Actions, GitLab, CircleCI, and others. Most CI build times are improved by a factor of 2-4X via Satellites.
* Executing builds on AMD64/Intel architecture natively when working from an Apple Silicon machine (Apple M1/M2).
* Sharing compute and cache with coworkers or with the CI.
* Benefiting from high-bandwidth internet access from the satellite, thus allowing for fast downloads of dependencies and fast pushes for deployments. This is particularly useful if operating from a location with slow internet.
* Using Earthly in environments where privileged access or docker-in-docker are not supported.

## Security

As builds often handle sensitive pieces of data, Satellites are designed with security in mind. Here are some of Earthly's security considerations:

* Satellite instances run in isolated VMs, with restricted local networking, and are only accessible by users you invite onto the platform.
* Network communication and data at rest is secured using industry state of the art practices.
* The cache is not shared between satellites.
* Secrets used as part of the build are only kept in-memory temporarily, unless they are part of the [Earthly Cloud Secrets storage](./cloud-secrets.md), in which case they are encrypted at rest.
* In addition, Earthly is pursuing SOC 2 compliance. SOC 2 Type I ETA Fall 2022, SOC 2 Type II ETA Summer 2023.
* To read more about Earthly's security practices please see the [Security page](https://earthly.dev/security).

## Getting started

### 1. Register an account and create an org

Follow the steps in the [Earthly Cloud overview](./overview.md#getting-started) to register an account and create an org.

### 2. Purchase a Satellites Plan

Satellites are now a paid feature and require a valid subscription to begin using. The subscription includes a 14-day free trial which can be canceled before any payment is made. Visit the [pricing page](https://earthly.dev/pricing) for more billing details.

[**Click here to start your subscription**](https://buy.stripe.com/8wM9Es4BT4Vvb4YbIJ)

Once you've submitted your details on the checkout page, you will receive an email with further instructions. Please reply or [send us an email](mailto:support+satellite@earthly.dev) with your org name from step 1 in order for us to activate the Satellites feature on your account.

### 3. Ensure that you have the latest version of Earthly

Because this feature is under heavy development right now, it is very important that you use the latest version of Earthly available.

**On Linux**, simply repeat the [installation steps](https://earthly.dev/get-earthly) to upgrade.

**On Mac**, you can perform:

```bash
brew update
brew upgrade earthly/earthly/earthly
```

### 4. Launch a new satellite

To launch a new satellite, run:

```bash
earthly sat launch <satellite-name>
```

The Satellite name can be any arbitrary string.

If you are part of multiple Earthly organizations, you may have to specify the org name under which you would like to launch the satellite:

```bash
earthly sat --org <org-name> launch <satellite-name>
```

Once the satellite is created it will be automatically selected for use as part of your builds. The selection takes place by Earthly adding some information in your Earthly config file (usually located under `~/.earthly/config.yml`).

### 5. Run a build

To execute a build using the newly created satellite, simply run Earthly like you always have. For example:

```bash
earthly +my-target
```

Because the satellite has been automatically selected in the step above, the build will be executed on it.

To go back to using your local machine for builds, you may "unselect" the satellite by running:

```bash
earthly sat unselect
```

You can always go back to using the satellite by running:

```bash
earthly sat select <satellite-name>
```

Or, you can use a satellite only for a specific build, even if it is not selected:

```bash
earthly --sat <satellite-name> +my-target
```

Conversely, if a satellite is currently selected, but you want to execute a build on your local machine, you can use the `--no-sat` flag:

```bash
earthly --no-sat +my-target
```

For more information on using satellites, see the [Using satellites page](./satellites/using.md).

### 6. Invite your team

A final optional step is to invite your team to use the satellite. This can be done by running:

```bash
earthly --org <org-name> org invite <email>
```

<<<<<<< HEAD
Once a user has been invited, you can forward them a link to the page [Using Satellites](./using.md) for them to get started.
=======
Note the slashes around the org name. Also, please note that **the user must have an account on Earthly before they can be invited**. (This is a temporary limitation which will be addressed in the future.)

Once a user has been invited, you can forward them a link to the page [Using Satellites](./satellites/using.md) for them to get started.
>>>>>>> 60c6194e

## Managing Satellites

For more information on managing satellites, see the [Managing Satellites page](./satellites/managing.md).

## Satellite specs

Satellites are currently only available in one size, and it has the following specs:

* 4 CPUs
* 16 GB of RAM
* 90 GB of cache storage
* 5 Gib internet bandwidth

## Using Satellites in CI

A key benefit of using satellites in a CI environment is that the cache is shared between runs. This results in significant speedups in CIs that would otherwise have to start from scratch each time.

{% hint style='danger' %}
##### Note

If a satellite is shared between multiple CI pipelines, it is possible that it becomes overloaded by too many parallel builds. For best performance, you can create a dedicated satellite for each CI pipeline.
{% endhint %}

To get started with using Earthly Satellites in CI, you can create a login token for access.

First, run

```bash
earthly account create-token <token-name>
```

to create your login token.

Copy and paste the value into an environment variable called `EARTHLY_TOKEN` in your CI environment.

Then as part of your CI script, just run

```bash
earthly sat select <satellite-name>
```

before running your Earthly targets.

## Known limitations

* Satellites currently require a manual re-launch in order to get updated to the latest version available.
  ```bash
  earthly sat rm <satellite-name>
  earthly sat launch <satellite-name>
  ```
* The output phase (the phase in which a satellite outputs build results back to the local machine) is slower than it could be. To work around this issue, you can make use of the `--no-output` flag (assuming that local outputs are not needed). You can even use `--no-output` in conjunction with `--push`. We are working on ways in which local outputs can be synchronized more intelligently such that only a diff is transferred over the network.

If you run into any issues please let us know either via [Slack](https://earthly.dev/slack), [GitHub issues](https://github.com/earthly/earthly/issues) or by [emailing support](mailto:support+satellite@earthly.dev).<|MERGE_RESOLUTION|>--- conflicted
+++ resolved
@@ -148,13 +148,7 @@
 earthly --org <org-name> org invite <email>
 ```
 
-<<<<<<< HEAD
-Once a user has been invited, you can forward them a link to the page [Using Satellites](./using.md) for them to get started.
-=======
-Note the slashes around the org name. Also, please note that **the user must have an account on Earthly before they can be invited**. (This is a temporary limitation which will be addressed in the future.)
-
 Once a user has been invited, you can forward them a link to the page [Using Satellites](./satellites/using.md) for them to get started.
->>>>>>> 60c6194e
 
 ## Managing Satellites
 
