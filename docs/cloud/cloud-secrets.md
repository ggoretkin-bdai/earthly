# Cloud Secrets

{% hint style='danger' %}
##### Important

This feature is currently in **Beta** stage

* If you encounter any issues, please give us feedback on [Slack](https://earthly.dev/slack) in the `#cloud-secrets` channel.
{% endhint %}

Earthly has the ability to use secure cloud-based storage for build secrets. This page goes through the basic setup and usage examples.

Cloud secrets can be used to share secrets between team members or across multiple computers and a CI systems.

## Introduction

This document covers the use of cloud-hosted secrets. It builds upon the understanding of [build arguments and locally-supplied secrets](../guides/build-args.md).

## Managing secrets

In order to be able to use cloud secrets, you need to first register an Earthly cloud account and create an Earthly org. Follow the steps in the [Earthly Cloud overview](../overview.md#getting-started) to get started.

Then, you need create an Earthly project. To do that, you may use the command

```bash
earthly project --org <org-name> create <project-name>
```

Or alternatively, launch the Earthly web interface by running `earthly web`, and clicking on **New Project**.

### Listing secrets

Each Earthly project has its own isolated secret store. Multiple code repositories may be associated with a single Earthly project. To view the secrets within a given project, you can run

```bash
earthly secret --org <org-name> --project <project-name> ls
```

### Setting a value

To set a secret value, use the `secret set` command:

```bash
earthly secret --org <org-name> --project <project-name> set my_key 'hello world'
```

<<<<<<< HEAD
### Getting a value
=======
## Using cloud secrets in builds

Cloud secrets can be referenced in an Earthfile, in a similar way to [locally-defined secrets](../guides/build-args.md).

Consider the Earthfile:

```Dockerfile
FROM alpine:latest

build:
    RUN --secret MY_KEY=+secrets/user/my_key echo $MY_KEY
    SAVE IMAGE myimage:latest
```

The env variable `MY_KEY` will be set with the value stored under your private `/user/my_key` secret.
>>>>>>> 60c6194e

To view a secret value, use the `secret get` command:

```bash
earthly secret --org <org-name> --project <project-name> ls
earthly secret --org <org-name> --project <project-name> get my_key
```

### User secrets

If a secret key starts with `/user/`, then the secret is stored in a special location accessible only by the current user. These secrets can never be shared. This may be useful, in cases where builds require that each developer uses their own set of credentials to access certain resources during builds.

When using the `/user/` prefix, the org name and project name are no longer required. These secrets may otherwise be accessed the same way.

```bash
earthly secret ls /user
earthly secret set /user/my_private_key 'hello private world'
earthly secret ls /user
earthly secret get /user/my_private_key
```

## Using cloud secrets in builds

When secrets need to be referenced in an Earthfile, you need to declare the project the secrets belong to at the top of the Earthfile, after the `VERSION` declaration.

```Dockerfile
VERSION 0.7
PROJECT <org-name>/<project-name>
```

Then, cloud secrets can be referenced in a similar way to [locally-defined secrets](build-args.md).

For example:

```Dockerfile
RUN --secret MY_KEY=my_key echo $MY_KEY
```

The env variable `MY_KEY` will be set with the value stored under the secret key `my_key`.

Or, to reference a user secret:

```Dockerfile
RUN --secret MY_KEY=/user/my_private_key echo $MY_KEY
```

## Security Details

The Earthly command uses HTTPS to communicate with the cloud secrets server. The server encrypts all secrets using OpenPGP's implementation of AES256 before storing it in a database. We use industry-standard security practices for managing our encryption keys in the cloud. For more information see our [Security page](https://earthly.dev/security).

## Migrating from the old 0.6 experimental version of Earthly secrets

The 0.6 version of Earthly cloud secrets is no longer supported. To help migrate to the new version, a migration command has been made available.

In the 0.6 version, the secrets were stored globally as part of an Earthly organization. In the new version, secrets are stored per project. To migrate, you need to first create a new project using `earthly` 0.7+ (if you haven't already), and then run the migration command.

You will first need to have read access to the source organization, and write access to the project you will be migrating to. The source organization can be the same as the destination one.

```bash
earthly project --org <org-name> create <project-name>
earthly secret --org <org-name> --project <project-name> migrate <source-org-name>
```

Once migration is complete, you can view the secrets in the new project using `earthly secret ls`.

```bash
earthly secret --org <org-name> --project <project-name> ls
```

To update your Earthfile to use the new secrets, you need to add the `PROJECT` declaration at the top of any Earthfile that needs secret access.

```Dockerfile
VERSION 0.7
PROJECT <org-name>/<project-name>
```

Secret references then need to be changed from `RUN --secret <env-var>=+secrets/<org-name>/<secret-key>` to `RUN --secret <env-var>=<secret-key>`. So the prefix `+secrets/<org-name>/` needs to be removed. For user secrets, only the prefix `+secrets` needs to be removed, such that the key of the secret contains the `/user/` prefix.

Please note that user secrets are not migrated by the `migrate` command. You will need to manually re-create them.<|MERGE_RESOLUTION|>--- conflicted
+++ resolved
@@ -44,25 +44,7 @@
 earthly secret --org <org-name> --project <project-name> set my_key 'hello world'
 ```
 
-<<<<<<< HEAD
 ### Getting a value
-=======
-## Using cloud secrets in builds
-
-Cloud secrets can be referenced in an Earthfile, in a similar way to [locally-defined secrets](../guides/build-args.md).
-
-Consider the Earthfile:
-
-```Dockerfile
-FROM alpine:latest
-
-build:
-    RUN --secret MY_KEY=+secrets/user/my_key echo $MY_KEY
-    SAVE IMAGE myimage:latest
-```
-
-The env variable `MY_KEY` will be set with the value stored under your private `/user/my_key` secret.
->>>>>>> 60c6194e
 
 To view a secret value, use the `secret get` command:
 
@@ -93,7 +75,7 @@
 PROJECT <org-name>/<project-name>
 ```
 
-Then, cloud secrets can be referenced in a similar way to [locally-defined secrets](build-args.md).
+Then, cloud secrets can be referenced in a similar way to [locally-defined secrets](../guides/build-args.md).
 
 For example:
 
