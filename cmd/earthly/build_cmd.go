package main

import (
	"context"
	"fmt"
	"io"
	"net/url"
	"os"
	"strings"
	"time"

	"github.com/containerd/containerd/platforms"
	"github.com/docker/cli/cli/config"
	"github.com/earthly/earthly/analytics"
	"github.com/earthly/earthly/buildcontext"
	"github.com/earthly/earthly/buildcontext/provider"
	"github.com/earthly/earthly/builder"
	"github.com/earthly/earthly/buildkitd"
	"github.com/earthly/earthly/cleanup"
	"github.com/earthly/earthly/cloud"
	debuggercommon "github.com/earthly/earthly/debugger/common"
	"github.com/earthly/earthly/debugger/terminal"
	"github.com/earthly/earthly/domain"
	"github.com/earthly/earthly/earthfile2llb"
	"github.com/earthly/earthly/logbus/solvermon"
	"github.com/earthly/earthly/states"
	"github.com/earthly/earthly/util/cliutil"
	"github.com/earthly/earthly/util/containerutil"
	"github.com/earthly/earthly/util/gatewaycrafter"
	"github.com/earthly/earthly/util/gitutil"
	"github.com/earthly/earthly/util/llbutil/authprovider"
	"github.com/earthly/earthly/util/llbutil/authprovider/cloudauth"
	"github.com/earthly/earthly/util/llbutil/secretprovider"
	"github.com/earthly/earthly/util/platutil"
	"github.com/earthly/earthly/util/syncutil/semutil"
	"github.com/earthly/earthly/util/termutil"
	"github.com/earthly/earthly/variables"
	"github.com/joho/godotenv"
	"github.com/moby/buildkit/client/llb"
	"github.com/moby/buildkit/session"
	"github.com/moby/buildkit/session/auth"
	dockerauthprovider "github.com/moby/buildkit/session/auth/authprovider"
	"github.com/moby/buildkit/session/localhost/localhostprovider"
	"github.com/moby/buildkit/session/socketforward/socketprovider"
	"github.com/moby/buildkit/session/sshforward/sshprovider"
	"github.com/moby/buildkit/util/entitlements"
	"github.com/pkg/errors"
	"github.com/urfave/cli/v2"
)

func (app *earthlyApp) actionBuild(cliCtx *cli.Context) error {
	app.commandName = "build"

	if app.ci {
		app.noOutput = !app.output && !app.artifactMode && !app.imageMode
		app.strict = true

		if app.interactiveDebugging {
			return errors.New("unable to use --ci flag in combination with --interactive flag")
		}
	}

	if app.imageMode && app.artifactMode {
		return errors.New("both image and artifact modes cannot be active at the same time")
	}
	if (app.imageMode && app.noOutput) || (app.artifactMode && app.noOutput) {
		if app.ci {
			app.noOutput = false
		} else {
			return errors.New("cannot use --no-output with image or artifact modes")
		}
	}
	if app.interactiveDebugging && !termutil.IsTTY() {
		return errors.New("A tty-terminal must be present in order to use the --interactive flag")
	}

	flagArgs, nonFlagArgs, err := variables.ParseFlagArgsWithNonFlags(cliCtx.Args().Slice())
	if err != nil {
		return errors.Wrapf(err, "parse args %s", strings.Join(cliCtx.Args().Slice(), " "))
	}

	return app.actionBuildImp(cliCtx, flagArgs, nonFlagArgs)
}

// warnIfArgContainsBuildArg will issue a warning if a flag is incorrectly prefixed with build-arg.
// TODO this check should be replaced with a warning if an arg was given but never used.
func (app *earthlyApp) warnIfArgContainsBuildArg(flagArgs []string) {
	for _, flag := range flagArgs {
		if strings.HasPrefix(flag, "build-arg=") || strings.HasPrefix(flag, "buildarg=") {
			app.console.Warnf("Found a flag named %q; flags after the build target should be specified as --KEY=VAL\n", flag)
		}
	}
}

func (app *earthlyApp) combineVariables(dotEnvMap map[string]string, flagArgs []string) (*variables.Scope, error) {
	dotEnvVars := variables.NewScope()
	for k, v := range dotEnvMap {
		dotEnvVars.AddInactive(k, v)
	}
	buildArgs := append([]string{}, app.buildArgs.Value()...)
	buildArgs = append(buildArgs, flagArgs...)
	overridingVars, err := variables.ParseCommandLineArgs(buildArgs)
	if err != nil {
		return nil, errors.Wrap(err, "parse build args")
	}
	return variables.CombineScopes(overridingVars, dotEnvVars), nil
}

func (app *earthlyApp) actionBuildImp(cliCtx *cli.Context, flagArgs, nonFlagArgs []string) error {
	var target domain.Target
	var artifact domain.Artifact
	destPath := "./"
	if app.imageMode {
		if len(nonFlagArgs) == 0 {
			_ = cli.ShowAppHelp(cliCtx)
			return errors.Errorf(
				"no image reference provided. Try %s --image +<target-name>", cliCtx.App.Name)
		} else if len(nonFlagArgs) != 1 {
			_ = cli.ShowAppHelp(cliCtx)
			return errors.Errorf("invalid arguments %s", strings.Join(nonFlagArgs, " "))
		}
		targetName := nonFlagArgs[0]
		var err error
		target, err = domain.ParseTarget(targetName)
		if err != nil {
			return errors.Wrapf(err, "parse target name %s", targetName)
		}
	} else if app.artifactMode {
		if len(nonFlagArgs) == 0 {
			_ = cli.ShowAppHelp(cliCtx)
			return errors.Errorf(
				"no artifact reference provided. Try %s --artifact +<target-name>/<artifact-name>", cliCtx.App.Name)
		} else if len(nonFlagArgs) > 2 {
			_ = cli.ShowAppHelp(cliCtx)
			return errors.Errorf("invalid arguments %s", strings.Join(nonFlagArgs, " "))
		}
		artifactName := nonFlagArgs[0]
		if len(nonFlagArgs) == 2 {
			destPath = nonFlagArgs[1]
		}
		var err error
		artifact, err = domain.ParseArtifact(artifactName)
		if err != nil {
			return errors.Wrapf(err, "parse artifact name %s", artifactName)
		}
		target = artifact.Target
	} else {
		if len(nonFlagArgs) == 0 {
			_ = cli.ShowAppHelp(cliCtx)
			return errors.Errorf(
				"no target reference provided. Try %s +<target-name>", cliCtx.App.Name)
		} else if len(nonFlagArgs) != 1 {
			_ = cli.ShowAppHelp(cliCtx)
			return errors.Errorf("invalid arguments %s", strings.Join(nonFlagArgs, " "))
		}
		targetName := nonFlagArgs[0]
		var err error
		target, err = domain.ParseTarget(targetName)
		if err != nil {
			return errors.Wrapf(err, "parse target name %s", targetName)
		}
	}

	var (
		gitCommitAuthor string
		gitConfigEmail  string
	)
	if !target.IsRemote() {
		if meta, err := gitutil.Metadata(cliCtx.Context, target.GetLocalPath()); err == nil {
			// Git commit detection here is best effort
			gitCommitAuthor = meta.Author
		}
		if email, err := gitutil.ConfigEmail(cliCtx.Context); err == nil {
			gitConfigEmail = email
		}
	}

	cleanCollection := cleanup.NewCollection()
	defer cleanCollection.Close()

	cloudClient, err := app.newCloudClient(cloud.WithLogstreamGRPCAddressOverride(app.logstreamAddressOverride))
	if err != nil {
		return err
	}

	// Default upload logs, unless explicitly configured
	doLogstreamUpload := false
	var logstreamURL string
	if !app.cfg.Global.DisableLogSharing {
		if cloudClient.IsLoggedIn(cliCtx.Context) {
			if app.logstreamUpload {
				doLogstreamUpload = true
				logstreamURL = fmt.Sprintf("%s/builds/%s", app.getCIHost(), app.logbusSetup.InitialManifest.GetBuildId())
				defer func() {
					app.console.Printf("View logs at %s\n", logstreamURL)
				}()
			} else {
				// If you are logged in, then add the bundle builder code, and configure cleanup and post-build messages.
				app.console = app.console.WithLogBundleWriter(target.String(), cleanCollection)

				defer func() { // Defer this to keep log upload code together
					logPath, err := app.console.WriteBundleToDisk()
					if err != nil {
						err := errors.Wrapf(err, "failed to write log to disk")
						app.console.Warnf(err.Error())
						return
					}

					id, err := cloudClient.UploadLog(cliCtx.Context, logPath)
					if err != nil {
						err := errors.Wrapf(err, "failed to upload log")
						app.console.Warnf(err.Error())
						return
					}
					app.console.Printf("Shareable link: %s\n", id)
				}()
			}
		} else {
			defer func() { // Defer this to keep log upload code together
				app.console.Printf("Share your logs with an Earthly account (experimental)! Register for one at https://ci.earthly.dev.")
			}()
		}
	}

	app.console.PrintPhaseHeader(builder.PhaseInit, false, "")
	app.warnIfArgContainsBuildArg(flagArgs)

	err = app.initFrontend(cliCtx)
	if err != nil {
		return err
	}

	err = app.configureSatellite(cliCtx, cloudClient, gitCommitAuthor, gitConfigEmail)
	if err != nil {
		return errors.Wrapf(err, "could not construct new buildkit client")
	}

	var runnerName string
	isLocal := containerutil.IsLocal(app.buildkitdSettings.BuildkitAddress)
	if isLocal {
		hostname, err := os.Hostname()
		if err != nil {
			app.console.Warnf("failed to get hostname: %v", err)
			hostname = "unknown"
		}
		runnerName = fmt.Sprintf("local:%s", hostname)
	} else {
		if app.satelliteName != "" {
			runnerName = fmt.Sprintf("sat:%s/%s", app.orgName, app.satelliteName)
		} else {
			runnerName = fmt.Sprintf("bk:%s", app.buildkitdSettings.BuildkitAddress)
		}
	}
	if !isLocal && (app.useInlineCache || app.saveInlineCache) {
		app.console.Warnf("Note that inline cache (--use-inline-cache and --save-inline-cache) occasionally cause builds to get stuck at 100%% CPU on Satellites and remote Buildkit.")
		app.console.Warnf("") // newline
	}
	if isLocal && !app.containerFrontend.IsAvailable(cliCtx.Context) {
		return errors.New("Frontend is not available to perform the build. Is Docker installed and running?")
	}

	bkClient, err := buildkitd.NewClient(cliCtx.Context, app.console, app.buildkitdImage, app.containerName, app.installationName, app.containerFrontend, Version, app.buildkitdSettings)
	if err != nil {
		return errors.Wrap(err, "build new buildkitd client")
	}
	defer bkClient.Close()
	app.analyticsMetadata.isRemoteBuildkit = !isLocal

	nativePlatform, err := platutil.GetNativePlatformViaBkClient(cliCtx.Context, bkClient)
	if err != nil {
		return errors.Wrap(err, "get native platform via buildkit client")
	}
	if app.logstream {
		app.logbusSetup.SetDefaultPlatform(platforms.Format(nativePlatform))
	}
	platr := platutil.NewResolver(nativePlatform)
	app.analyticsMetadata.buildkitPlatform = platforms.Format(nativePlatform)
	app.analyticsMetadata.userPlatform = platforms.Format(platr.LLBUser())
	platr.AllowNativeAndUser = true
	platformsSlice := make([]platutil.Platform, 0, len(app.platformsStr.Value()))
	for _, p := range app.platformsStr.Value() {
		platform, err := platr.Parse(p)
		if err != nil {
			return errors.Wrapf(err, "parse platform %s", p)
		}
		platformsSlice = append(platformsSlice, platform)
	}
	switch len(platformsSlice) {
	case 0:
	case 1:
		platr.UpdatePlatform(platformsSlice[0])
	default:
		return errors.Errorf("multi-platform builds are not yet supported on the command line. You may, however, create a target with the instruction BUILD --platform ... --platform ... %s", target)
	}

	dotEnvMap, err := godotenv.Read(app.envFile)
	if err != nil {
		// ignore ErrNotExist when using default .env file
		if cliCtx.IsSet(envFileFlag) || !errors.Is(err, os.ErrNotExist) {
			return errors.Wrapf(err, "read %s", app.envFile)
		}
	}
	validEnvNames := cliutil.GetValidEnvNames(app.cliApp)
	for k := range dotEnvMap {
		if _, found := validEnvNames[k]; !found {
			app.console.Warnf("unexpected env \"%s\": as of v0.7.0, --build-arg values must be defined in .arg (and --secret values in .secret)", k)
		}
	}

	argMap, err := godotenv.Read(app.argFile)
	if err != nil {
		// ignore ErrNotExist when using default .env file
		if cliCtx.IsSet(argFileFlag) || !errors.Is(err, os.ErrNotExist) {
			return errors.Wrapf(err, "read %s", app.argFile)
		}
	}

	secretsFileMap, err := godotenv.Read(app.secretFile)
	if err != nil {
		// ignore ErrNotExist when using default .env file
		if cliCtx.IsSet(secretFileFlag) || !errors.Is(err, os.ErrNotExist) {
			return errors.Wrapf(err, "read %s", app.secretFile)
		}
	}

	secretsMap, err := processSecrets(app.secrets.Value(), app.secretFiles.Value(), secretsFileMap)
	if err != nil {
		return err
	}

	localhostProvider, err := localhostprovider.NewLocalhostProvider()
	if err != nil {
		return errors.Wrap(err, "failed to create localhostprovider")
	}

	cacheLocalDir, err := os.MkdirTemp("", "earthly-cache")
	if err != nil {
		return errors.Wrap(err, "make temp dir for cache")
	}
	defer os.RemoveAll(cacheLocalDir)
	defaultLocalDirs := make(map[string]string)
	defaultLocalDirs["earthly-cache"] = cacheLocalDir
	buildContextProvider := provider.NewBuildContextProvider(app.console)
	buildContextProvider.AddDirs(defaultLocalDirs)

	internalSecretStore := secretprovider.NewMutableMapStore(nil)
	customSecretProviderCmd, err := secretprovider.NewSecretProviderCmd(app.cfg.Global.SecretProvider)
	if err != nil {
		return errors.Wrap(err, "NewSecretProviderCmd")
	}
	secretProvider := secretprovider.New(
		internalSecretStore,
		secretprovider.NewMapStore(secretsMap),
		customSecretProviderCmd,
		secretprovider.NewCloudStore(cloudClient),
	)

	attachables := []session.Attachable{
		secretProvider,
		buildContextProvider,
		localhostProvider,
	}

	cfg := config.LoadDefaultConfigFile(os.Stderr)
	cloudStoredAuthProvider := cloudauth.NewProvider(cfg, cloudClient, app.console)

	authServers := []auth.AuthServer{}
	if _, _, _, err := cloudClient.WhoAmI(cliCtx.Context); err == nil {
		// only add cloud-based auth provider when logged in
		authServers = append(authServers, cloudStoredAuthProvider.(auth.AuthServer))
	}

	switch app.containerFrontend.Config().Setting {
	case containerutil.FrontendPodman, containerutil.FrontendPodmanShell:
		authServers = append(authServers, dockerauthprovider.NewPodmanAuthProvider(os.Stderr).(auth.AuthServer))

	default:
		// includes containerutil.FrontendDocker, containerutil.FrontendDockerShell:
		authServers = append(authServers, dockerauthprovider.NewDockerAuthProvider(cfg).(auth.AuthServer))
	}

	attachables = append(attachables, authprovider.NewAuthProvider(authServers))

	gitLookup := buildcontext.NewGitLookup(app.console, app.sshAuthSock)
	err = app.updateGitLookupConfig(gitLookup)
	if err != nil {
		return err
	}

	if app.sshAuthSock != "" {
		ssh, err := sshprovider.NewSSHAgentProvider([]sshprovider.AgentConfig{{
			Paths: []string{app.sshAuthSock},
		}})
		if err != nil {
			return errors.Wrap(err, "ssh agent provider")
		}
		attachables = append(attachables, ssh)
	}

	localArtifactWhiteList := gatewaycrafter.NewLocalArtifactWhiteList()

	socketProvider, err := socketprovider.NewSocketProvider(map[string]socketprovider.SocketAcceptCb{
		"earthly_save_file": getTryCatchSaveFileHandler(localArtifactWhiteList),
		"earthly_interactive": func(ctx context.Context, conn io.ReadWriteCloser) error {
			if !termutil.IsTTY() {
				return fmt.Errorf("interactive mode unavailable due to terminal not being tty")
			}
			debugTermConsole := app.console.WithPrefix("internal-term")
			err := terminal.ConnectTerm(cliCtx.Context, conn, debugTermConsole)
			if err != nil {
				return errors.Wrap(err, "interactive terminal")
			}
			return nil
		},
	})
	if err != nil {
		return errors.Wrap(err, "ssh agent provider")
	}
	attachables = append(attachables, socketProvider)

	var enttlmnts []entitlements.Entitlement
	if app.allowPrivileged {
		enttlmnts = append(enttlmnts, entitlements.EntitlementSecurityInsecure)
	}

	overridingVars, err := app.combineVariables(argMap, flagArgs)
	if err != nil {
		return err
	}

	imageResolveMode := llb.ResolveModePreferLocal
	if app.pull {
		imageResolveMode = llb.ResolveModeForcePull
	}

	cacheImports := make([]string, 0)
	if app.remoteCache != "" {
		cacheImports = append(cacheImports, app.remoteCache)
	}
	if len(app.cacheFrom.Value()) > 0 {
		cacheImports = append(cacheImports, app.cacheFrom.Value()...)
	}
	var cacheExport string
	var maxCacheExport string
	if app.remoteCache != "" && app.push {
		if app.maxRemoteCache {
			maxCacheExport = app.remoteCache
		} else {
			cacheExport = app.remoteCache
		}
	}
	var parallelism semutil.Semaphore
	if app.cfg.Global.ConversionParallelism != 0 {
		parallelism = semutil.NewWeighted(int64(app.cfg.Global.ConversionParallelism))
	}
	localRegistryAddr := ""
	if isLocal && app.localRegistryHost != "" {
		lrURL, err := url.Parse(app.localRegistryHost)
		if err != nil {
			return errors.Wrapf(err, "parse local registry host %s", app.localRegistryHost)
		}
		localRegistryAddr = lrURL.Host
	}
	var logbusSM *solvermon.SolverMonitor
	if app.logstream {
		logbusSM = app.logbusSetup.SolverMonitor
	}
	builderOpts := builder.Opt{
		BkClient:                              bkClient,
		LogBusSolverMonitor:                   logbusSM,
		UseLogstream:                          app.logstream,
		Console:                               app.console,
		Verbose:                               app.verbose,
		Attachables:                           attachables,
		Enttlmnts:                             enttlmnts,
		NoCache:                               app.noCache,
		CacheImports:                          states.NewCacheImports(cacheImports),
		CacheExport:                           cacheExport,
		MaxCacheExport:                        maxCacheExport,
		UseInlineCache:                        app.useInlineCache,
		SaveInlineCache:                       app.saveInlineCache,
		ImageResolveMode:                      imageResolveMode,
		CleanCollection:                       cleanCollection,
		OverridingVars:                        overridingVars,
		BuildContextProvider:                  buildContextProvider,
		GitLookup:                             gitLookup,
		UseFakeDep:                            !app.noFakeDep,
		Strict:                                app.strict,
		DisableNoOutputUpdates:                app.interactiveDebugging,
		ParallelConversion:                    (app.cfg.Global.ConversionParallelism != 0),
		Parallelism:                           parallelism,
		LocalRegistryAddr:                     localRegistryAddr,
		FeatureFlagOverrides:                  app.featureFlagOverrides,
		ContainerFrontend:                     app.containerFrontend,
		InternalSecretStore:                   internalSecretStore,
		InteractiveDebugging:                  app.interactiveDebugging,
		InteractiveDebuggingDebugLevelLogging: app.debug,
		GitImage:                              app.cfg.Global.GitImage,
	}
	b, err := builder.NewBuilder(cliCtx.Context, builderOpts)
	if err != nil {
		return errors.Wrap(err, "new builder")
	}

	app.console.PrintPhaseFooter(builder.PhaseInit, false, "")

	builtinArgs := variables.DefaultArgs{
		EarthlyVersion:  Version,
		EarthlyBuildSha: GitSha,
	}
	buildOpts := builder.BuildOpt{
		PrintPhases:                true,
		Push:                       app.push,
		CI:                         app.ci,
		NoOutput:                   app.noOutput,
		OnlyFinalTargetImages:      app.imageMode,
		PlatformResolver:           platr,
		EnableGatewayClientLogging: app.debug,
		BuiltinArgs:                builtinArgs,
		LocalArtifactWhiteList:     localArtifactWhiteList,
		Logbus:                     app.logbus,
		MainTargetDetailsFuture:    make(chan earthfile2llb.TargetDetails, 1),
		Runner:                     runnerName,

		// feature-flip the removal of builder.go code
		// once VERSION 0.7 is released AND support for 0.6 is dropped,
		// we can remove this flag along with code from builder.go.
		GlobalWaitBlockFtr: app.globalWaitEnd,

		// explicitly set this to true at the top level (without granting the entitlements.EntitlementSecurityInsecure buildkit option),
		// to differentiate between a user forgetting to run earthly -P, versus a remotely referencing an earthfile that requires privileged.
		AllowPrivileged: true,

		CloudStoredAuthProvider: cloudStoredAuthProvider.(cloudauth.ProjectBasedAuthProvider),
	}
	if app.artifactMode {
		buildOpts.OnlyArtifact = &artifact
		buildOpts.OnlyArtifactDestPath = destPath
	}
	// Kick off logstream upload only when we've passed the necessary information to logbusSetup.
	// This information is passed back right at the beginning of the build within earthfile2llb.
	go func() {
		now := time.Now()
		select {
		case <-cliCtx.Context.Done():
			app.console.Warnf("========== CONTEXT DONE BEFORE LOGSTREAMER STARTED AT %s (%s ms later) ==========", time.Now().Format(time.RFC3339Nano), time.Now().Sub(now).Nanoseconds())
			return
		case details := <-buildOpts.MainTargetDetailsFuture:
<<<<<<< HEAD
			app.console.Warnf("========== SETTING ORG AND PROJECT AT %s (%s ms later) ==========", time.Now().Format(time.RFC3339Nano), time.Now().Sub(now).Nanoseconds())
=======
			analytics.AddEarthfileProject(details.EarthlyOrgName, details.EarthlyProjectName)
>>>>>>> 04d59df7
			if app.logstream {
				app.logbusSetup.SetOrgAndProject(details.EarthlyOrgName, details.EarthlyProjectName)
				if doLogstreamUpload {
					app.logbusSetup.StartLogStreamer(cliCtx.Context, cloudClient)
					app.console.Printf("Streaming logs to %s\n", logstreamURL)
				}
			}
		}
	}()
	_, err = b.BuildTarget(cliCtx.Context, target, buildOpts)
	if err != nil {
		return errors.Wrap(err, "build target")
	}

	return nil
}

func receiveFileVersion1(ctx context.Context, conn io.ReadWriteCloser, localArtifactWhiteList *gatewaycrafter.LocalArtifactWhiteList) error {
	// dst path
	_, dst, err := debuggercommon.ReadDataPacket(conn)
	if err != nil {
		return err
	}

	if !localArtifactWhiteList.Exists(string(dst)) {
		return fmt.Errorf("file %s does not appear in the white list", dst)
	}

	// data
	_, data, err := debuggercommon.ReadDataPacket(conn)
	if err != nil {
		return err
	}

	// EOF
	n, _, err := debuggercommon.ReadDataPacket(conn)
	if err != nil {
		return err
	}
	if n != 0 {
		return fmt.Errorf("expected EOF, but got more data")
	}

	f, err := os.Create(string(dst))
	if err != nil {
		return err
	}
	_, err = f.Write(data)
	if err != nil {
		return err
	}

	return f.Close()
}

func receiveFileVersion2(ctx context.Context, conn io.ReadWriteCloser, localArtifactWhiteList *gatewaycrafter.LocalArtifactWhiteList) (retErr error) {
	// dst path
	dst, err := debuggercommon.ReadUint16PrefixedData(conn)
	if err != nil {
		return err
	}

	if !localArtifactWhiteList.Exists(string(dst)) {
		return fmt.Errorf("file %s does not appear in the white list", dst)
	}

	f, err := os.Create(string(dst))
	if err != nil {
		return err
	}

	defer func() {
		if retErr != nil {
			// don't output incomplete data
			_ = f.Close()
			_ = os.Remove(string(dst))
		}
	}()

	// data
	for {
		data, err := debuggercommon.ReadUint16PrefixedData(conn)
		if err != nil {
			return err
		}
		if len(data) == 0 {
			break
		}
		_, err = f.Write(data)
		if err != nil {
			return err
		}
	}

	return f.Close()
}

func getTryCatchSaveFileHandler(localArtifactWhiteList *gatewaycrafter.LocalArtifactWhiteList) func(ctx context.Context, conn io.ReadWriteCloser) error {
	return func(ctx context.Context, conn io.ReadWriteCloser) error {
		// version
		protocolVersion, _, err := debuggercommon.ReadDataPacket(conn)
		if err != nil {
			return err
		}

		switch protocolVersion {
		case 1:
			return receiveFileVersion1(ctx, conn, localArtifactWhiteList)
		case 2:
			return receiveFileVersion2(ctx, conn, localArtifactWhiteList)
		default:
			return fmt.Errorf("unexpected version %d", protocolVersion)
		}
	}
}<|MERGE_RESOLUTION|>--- conflicted
+++ resolved
@@ -546,11 +546,8 @@
 			app.console.Warnf("========== CONTEXT DONE BEFORE LOGSTREAMER STARTED AT %s (%s ms later) ==========", time.Now().Format(time.RFC3339Nano), time.Now().Sub(now).Nanoseconds())
 			return
 		case details := <-buildOpts.MainTargetDetailsFuture:
-<<<<<<< HEAD
 			app.console.Warnf("========== SETTING ORG AND PROJECT AT %s (%s ms later) ==========", time.Now().Format(time.RFC3339Nano), time.Now().Sub(now).Nanoseconds())
-=======
 			analytics.AddEarthfileProject(details.EarthlyOrgName, details.EarthlyProjectName)
->>>>>>> 04d59df7
 			if app.logstream {
 				app.logbusSetup.SetOrgAndProject(details.EarthlyOrgName, details.EarthlyProjectName)
 				if doLogstreamUpload {
